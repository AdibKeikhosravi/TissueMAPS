#! /usr/bin/env python
# encoding: utf-8
import os
import sys
import copy
import random
from gi.repository import Vips
<<<<<<< HEAD
=======
from scipy.misc import imread
import numpy as np
>>>>>>> 4a139fa7

import util
import pyramidize
import illumcorrect
import stitch
import segment
import imageutil
from image_toolbox import config
from image_toolbox.util import load_config, check_config

"""
Illuminati is a command line tool for pre-processing images for TissueMAPS.
It combines the following routines:
* shifting (-s)
* illumination correcting (-i)
* thresholding (-t)
Each of these routines comes with a separate command line interface that provides
additional functionality and can be used independently. For more details on the
individual steps see the respective files.

A potential call (from BASH) to this tool could look something like this:

    $ illuminati \\
        -sit TIFF/15*_r0[1-4]*_c0[1-4]*DAPI*.png -o out.png \\

See all available options with:

    $ illuminati --help

Some example use cases:

    - Create a pyramid out of segmentation files, retaining their 16 bit depth:

        $ illuminati --area-mask --png --make-global-ids path/to/*.png -o my_cell_id_pyramid

    - Create a pyramid of cell outlines, also retaining their 16 bit depth:

        $ illuminati --outline-mask --png path/to/*.png -o my_outline_pyramid

    - Create a serialized numpy array that holds all cell centroids (border cells removed):

        $ illuminati --cell-centroids path/to/label_matrices/*.png -o my_array.npy

    - Create id tables:

        $ illuminati --id-luts path/to/label_matrices/*.png -o id_tables

    - Create a numpy array that holds information about sites:

        $ illuminati --gather-siteinfo path/to/label_matrices/*.png -o siteinfo.npy

"""

__version__ = '0.1.0'


logo = u'''
   .
   I        Illuminati (%(version)s)
  LLU       Creates pyramid images for tissueMAPS.
 MINATI
'''


# TODO: define functions that can be called via the command line interface and
# and the user interface (server)

def load_images(config_settings, files):
    # Prepare file grid
    file_grid = stitch.build_file_grid(config_settings, files)
    vips_image_grid = copy.deepcopy(file_grid)

    max_id_upto_now = 0
    for i in range(len(file_grid)):
        for j in range(len(file_grid[0])):
            im = Vips.Image.new_from_file(file_grid[i][j])

            # If masks should be created we have to do some further processing
            if args.area_mask or args.outline_mask:
                im = segment.remove_border_cells_vips(im)
            if args.area_mask and args.make_global_ids:
                im, max_id_upto_now = segment.local_to_global_ids_vips(im, max_id_upto_now)
                max_id_upto_now += 1
            if args.outline_mask and args.make_global_ids:
                ids, max_id_upto_now = segment.local_to_global_ids_vips(im, max_id_upto_now)
                max_id_upto_now += 1
                outline = segment.outlines_vips(im)
                im = outline.ifthenelse(ids, 0)
            if args.outline_mask and not args.make_global_ids:
                im = segment.outlines_vips(im)

            vips_image_grid[i][j] = im

    return vips_image_grid


def apply_illumination_correction(config_settings, vips_image_grid, files):
    illcorr = illumcorrect.Illumcorrect(config_settings, shift=args.shift)
    stats_file = illcorr.get_stats_file_name(files)
    mean, std = illumcorrect.load_statistics_from_mat_file_vips(stats_file)
    for i in range(len(vips_image_grid)):
        for j in range(len(vips_image_grid[0])):
            img = vips_image_grid[i][j]
            vips_image_grid[i][j] = \
                illumcorrect.illum_correction_vips(img, mean, std)

    return vips_image_grid


def apply_shift(config_settings, stitched_img, files):
    project = util.Project(config_settings)
    project_dir = project.get_rootdir_from_image_file(files[0])
    cycles = util.Cycles(config_settings)
    cycles.specify(project_dir)
    cycle_nr = cycles.get_cycle_nr_from_filename(files[0])
    cycle_nrs = sorted([c.cycle_number for c in cycles.directories])
    shift_desc_idx = cycle_nrs.index(cycle_nr)
    stitched_img = stitch.global_shift(stitched_img, shift_desc_idx,
                                       cycles.descriptors)

    return stitched_img


def apply_threshold(stitched_img, files,
                    thresh_value=None, thresh_sample_size=None,
                    thresh_percentage=None):
    # TODO: make some checks for thresh type
    if thresh_value:
        val = args.thresh_value
    else:
        sample_size = thresh_sample_size
        # Adjust sample size if set too large
        if thresh_sample_size > len(files):
            sample_size = len(files)
        # The files from which to sample threshold
        sample_files = random.sample(files, sample_size)
        sample_images = map(Vips.Image.new_from_file, sample_files)
        val = imageutil.get_threshold(sample_images, thresh_percentage)
    lut = imageutil.create_thresholding_LUT(val)
    # Map image through lookup table
    stitched_img = stitched_img.maplut(lut)

    return stitched_img


if __name__ == '__main__':
    import argparse

    print logo % {'version': __version__}

    parser = argparse.ArgumentParser(
        description='Create pyramid images for TissueMAPS.')

    parser.add_argument('files', nargs='*',
                        help='image files to process (pattern),\
                        e.g. TIFF/*.png')

    parser.add_argument('-o', '--output', dest='output_dir', required=True,
                        help="directory where the pyramid should be saved")

    parser.add_argument('-c', '--config', dest='config',
                        help='path to custom yaml configuration file \
                        (defaults to "image_toolbox" configuration)')

    parser.add_argument('-s', '--shift', dest='shift',
                        action='store_true', default=False,
                        help="shift stitched image according to descriptor file")
    parser.add_argument('-i', '--illum_correct', dest='illum_correct',
                        action='store_true', default=False,
                        help="correct images for illumination\
                        according to stats file")
    parser.add_argument('-t', '--thresh', dest='thresh',
                        action='store_true', default=False,
                        help="threshold (rescale) stitched image")

    parser.add_argument('--no-rescale', dest='no_rescale',
                        action='store_true', default=False,
                        help="don't perform any 16bit -> 8bit rescaling."
                             "The resulting pyramid will have 16bit PNG tiles.")

    parser.add_argument('--make-global-ids', dest='make_global_ids',
                        action='store_true', default=False,
                        help="if all the cell labels should be made into "
                             "globally unique labels.")

    parser.add_argument('--cell-centroids', dest='cell_centroids',
                        action='store_true', default=False,
                        help="if the centroid for each cell should be computed and be saved"
                             " as a numpy array.")
    parser.add_argument('--id-luts', dest='id_luts',
                        action='store_true', default=False,
                        help="if lookup tables for the cell ids should be created. "
                             " These tables are just int32 numpy arrays with the same name"
                             " as the original segmentation images.")
    parser.add_argument('--gather-siteinfo', dest='gather_siteinfo',
                        action='store_true', default=False,
                        help="""
if a siteinfo matrix should be created that holds information "
about sites. The matrix has dimension (n x 4) where n is the number"
of sites and the columns corresond to: absolute site number (sXXXX),"
row number (rXX), column number (cXX), integer offset thas has to"
be added to the local ids in that site in order to make those ids global."
This offset is computed in the fashion: for i in rows { for j in cols }"
These tables are just int32 numpy arrays with the same name"
as the original segmentation images.""")


    parser.add_argument('--area-mask', dest='area_mask',
                        action='store_true', default=False,
                        help="if the masks should consist of the whole cell areas")
    parser.add_argument('--outline-mask', dest='outline_mask',
                        action='store_true', default=False,
                        help="if the masks should consist of the cell outlines")
    parser.add_argument('--png', dest='png',
                        action='store_true', default=False,
                        help="Save the pyramid tiles as png, default is jpg.")

    parser.add_argument('--thresh-value', dest='thresh_value',
                        type=float, default=False,
                        help="pixel value for threshold")
    parser.add_argument('--thresh-percent', dest='thresh_percentage',
                        type=float, default=0.01,
                        help="percentage of pixel values above threshold")
    parser.add_argument('--thresh-sample', dest='thresh_sample_size',
                        type=int, default=10,
                        help="number of files to use for threshold estimation")

    args = parser.parse_args()

    if not args.files or not all(map(util.is_image, args.files)):
        parser.print_help()
        sys.exit(1)

    if not args.output_dir:
        print 'You need to specify an output directory'
        sys.exit(1)

    if not os.path.exists(args.output_dir) \
            and not (args.cell_centroids or args.id_luts or args.gather_siteinfo):
        print '.. Creating pyramid output directory'
        os.makedirs(args.output_dir)

    if args.thresh_value and not args.thresh:
        print '\'--thresh-value\' command only works together with \'-t\' command'

    print '.. Creating layer "%s"' % os.path.basename(args.output_dir)

    files = args.files

    if args.config:
        # Overwrite default "image_toolbox" configuration
        config_settings = load_config(args.config)
        check_config(config_settings)

    #######################################################################
    #                           LOADING IMAGES                            #
    #######################################################################

    if args.id_luts:
        max_id_upto_now = 0
        print('ᐄ  CREATING ID LOOKUP TABLES ')
        for i in range(len(file_grid)):
            print '   row: %d' % i
            for j in range(len(file_grid[0])):
                print '    col: %d' % j
                site_fname = file_grid[i][j]
                mat = imread(site_fname)
                mat = segment.remove_border_cells(mat)
                mat, max_id_upto_now = segment.create_id_lookup_matrices(
                    mat, max_id_upto_now)

                fname = 'ROW{rownr:0>5}_COL{colnr:0>5}.npy'.format(
                    rownr=(i+1), colnr=(j+1))
                fname_abs = os.path.join(args.output_dir, fname)
                print '    Saving file: ' + fname_abs
                with open(fname_abs, 'w') as f:
                    np.save(f, mat)
        sys.exit(0)

    if args.gather_siteinfo:
        mat = segment.gather_siteinfo(file_grid)
        out = os.path.splitext(args.output_dir)[0] + '.npy'
        print 'Saving: ' + out
        with open(out, 'w') as f:
            np.save(f, mat)
        sys.exit(0)


    if args.cell_centroids:
        print('ᐄ  COMPUTING CELL CENTROIDS')
        max_id_upto_now = 0
        centroids = []
        for i in range(len(file_grid)):
            print '   row: %d' % i
            for j in range(len(file_grid[0])):
                print '   col: %d' % j
                print '   ' + file_grid[i][j]
                mat = imread(file_grid[i][j])
                mat = segment.remove_border_cells(mat)
                site_centroids, max_id_upto_now = \
                    segment.compute_cell_centroids(mat, i, j, max_id_upto_now)
                centroids.append(site_centroids)

        centroids = np.vstack(centroids)
        fname = os.path.splitext(args.output_dir)[0] + '.npy'
        with open(fname, 'w') as f:
            np.save(f, centroids)
        sys.exit(0)

    # Create a vips image for each file
    print '.. Loading images'
    if args.outline_mask:
        print('ᐄ  CREATING OUTLINE MASKS')
    elif args.area_mask:
        print('ᐄ  CREATING AREA MASKS')
    else:
        pass

<<<<<<< HEAD
    vips_image_grid = load_images(config_settings, files)
=======
    max_id_upto_now = 0
    for i in range(len(file_grid)):
        for j in range(len(file_grid[0])):
            im = Vips.Image.new_from_file(file_grid[i][j])

            # If masks should be created we have to do some further processing
            if args.area_mask or args.outline_mask:
                im = segment.remove_border_cells_vips(im)
            if args.area_mask and args.make_global_ids:
                im, max_id_upto_now = segment.local_to_global_ids_vips(im, max_id_upto_now)
                max_id_upto_now += 1
            if args.outline_mask and args.make_global_ids:
                ids, max_id_upto_now = segment.local_to_global_ids_vips(im, max_id_upto_now)
                max_id_upto_now += 1
                outline = segment.outlines_vips(im)
                im = outline.ifthenelse(ids, 0)
            if args.outline_mask and not args.make_global_ids:
                im = segment.outlines_vips(im)

            vips_image_grid[i][j] = im
>>>>>>> 4a139fa7

    #######################################################################
    #                       ILLUMINATION CORRECTING                       #
    #######################################################################

    if args.illum_correct:
        print 'ᐄ  CORRECTING IMAGES FOR ILLUMINATION'

        vips_image_grid = apply_illumination_correction(config_settings,
                                                        vips_image_grid,
                                                        files)

    print 'ᐄ  STITCHING IMAGES' + (' & SHIFTING' if args.shift else '')

    #######################################################################
    #                             STITCHING                               #
    #######################################################################

    stitched_img = stitch.stitch_all_images(vips_image_grid)

    #######################################################################
    #                              SHIFTING                               #
    #######################################################################

    if args.shift:
        stitched_img = apply_shift(config_settings, stitched_img, files)

    #######################################################################
    #                            THRESHOLDING                             #
    #######################################################################

    # If 'thresh' has been set then a certain percentage of the pixels
    # with the largest value will be thresholded (i.e., set to the lowest of their values).
    # A sample of size `args.thresh_sample_size` is used to determine the cut off value
    # above which the `args.thresh_percentage`% of all pixels with the largest values lie.
    if args.thresh:
        print 'ᐄ  THRESHOLDING'
        if args.thresh_value:
            print '   ... Using provided threshold value'
        else:
            print '   ... Computing threshold value'

        stitched_img = apply_threshold(stitched_img, files,
                                       thresh_value=args.thresh_value,
                                       thresh_sample_size=args.thresh_sample_size,
                                       thresh_percentage=args.thresh_percentage)

    # The image will be rescaled s.t. the pixel values fill the whole range
    # of possible values (0 to 2^16) and then converted to 8 bit
    if not args.make_global_ids and not args.no_rescale:
        stitched_img = stitched_img.scale()

    #######################################################################
    #                            PYRAMIDIZING                             #
    #######################################################################

    print 'ᐄ  CREATING ZOOMIFY PYRAMID FROM STITCHED IMAGE'
    if not args.no_rescale and not args.png:
        pyramidize.create_pyramid(stitched_img, args.output_dir)
    else:
        # The stitched image wasn't rescaled and is still 16 bit.
        # In order to have the resulting pyramid be 16 bit as well, we have
        # do change the file format from JPEG to PNG.
        # Note that pyramids created in this manner shouldn't be visualized directly
        # in the browser since they will be coerced to 8 bit, thus losing information.
        pyramidize.create_pyramid(stitched_img, args.output_dir,
                                  tile_file_extension='.png')

    print '🍺  Done!'<|MERGE_RESOLUTION|>--- conflicted
+++ resolved
@@ -5,12 +5,8 @@
 import copy
 import random
 from gi.repository import Vips
-<<<<<<< HEAD
-=======
 from scipy.misc import imread
 import numpy as np
->>>>>>> 4a139fa7
-
 import util
 import pyramidize
 import illumcorrect
@@ -328,30 +324,7 @@
     else:
         pass
 
-<<<<<<< HEAD
     vips_image_grid = load_images(config_settings, files)
-=======
-    max_id_upto_now = 0
-    for i in range(len(file_grid)):
-        for j in range(len(file_grid[0])):
-            im = Vips.Image.new_from_file(file_grid[i][j])
-
-            # If masks should be created we have to do some further processing
-            if args.area_mask or args.outline_mask:
-                im = segment.remove_border_cells_vips(im)
-            if args.area_mask and args.make_global_ids:
-                im, max_id_upto_now = segment.local_to_global_ids_vips(im, max_id_upto_now)
-                max_id_upto_now += 1
-            if args.outline_mask and args.make_global_ids:
-                ids, max_id_upto_now = segment.local_to_global_ids_vips(im, max_id_upto_now)
-                max_id_upto_now += 1
-                outline = segment.outlines_vips(im)
-                im = outline.ifthenelse(ids, 0)
-            if args.outline_mask and not args.make_global_ids:
-                im = segment.outlines_vips(im)
-
-            vips_image_grid[i][j] = im
->>>>>>> 4a139fa7
 
     #######################################################################
     #                       ILLUMINATION CORRECTING                       #
