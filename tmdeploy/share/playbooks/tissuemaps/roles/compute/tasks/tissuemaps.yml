--- conflicted
+++ resolved
@@ -32,32 +32,7 @@
   tags:
     - tissuemaps
 
-<<<<<<< HEAD
-- name: Clone JtLibrary repository
-  git:
-    repo: "{{ tm_github_url }}/jtlibrary"
-    dest: "{{ tm_home }}/jtlibrary"
-    version: "{{ tm_version }}"
-    force: yes
-  tags:
-    - tissuemaps
-
-- name: Install jtlibrary package dependencies
-  shell: PYTHONUSERBASE={{ tm_home }}/.local pip install -r {{ tm_home }}/jtlibrary/python/jtlibrary/requirements.txt --user --no-cache-dir
-  args:
-    chdir: "{{ tm_home }}/jtlibrary/"
-    executable: /bin/bash
-  tags:
-    - tissuemaps
-
-- name: Install jtlibrary package
-  shell: PYTHONUSERBASE={{ tm_home }}/.local pip install -e {{ tm_home }}/jtlibrary/python/jtlibrary --user --no-cache-dir
-  args:
-    chdir: "{{ tm_home }}/jtlibrary/"
-    executable: /bin/bash
-=======
 - name: Install JtLibrary repository
->>>>>>> 4c4a2c0d
   tags:
     - tissuemaps
     - jtlibrary
