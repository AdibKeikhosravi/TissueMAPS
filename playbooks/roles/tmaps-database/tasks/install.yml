- name: Update all packages to the latest version
  become: yes
  tags:
    - update
  apt: upgrade=safe update_cache=yes cache_valid_time=3600

- name: Add postgresql repo (key)
  become: yes
  apt_key: id=ACCC4CF8 url=https://www.postgresql.org/media/keys/ACCC4CF8.asc state=present #validate_certs=no
  register: pgs_aptkey
  tags:
    - postgresql

- name: Add postgresql repo (url)
  become: yes
  apt_repository: repo='deb http://apt.postgresql.org/pub/repos/apt/ {{ansible_distribution_release}}-pgdg main'
  register: pgs_aptrepo
  tags:
    - postgresql

- name: Update packages to add postgresql
  become: yes
  apt: update_cache=yes
  # shell: "aptitude update"
  # when: pgs_aptkey.changed or pgs_aptrepo.changed
  tags:
    - update
    - postgresql

- name: Install PostgreSQL package
  become: yes
  apt:
    name: postgresql-{{ postgresql_version }}
    state: installed
  tags:
    - postgresql


- name: Install apt packages
  become: yes
  apt:
    name: "{{ item }}"
    state: installed
  with_items:
    # - postgresql-{{ postgresql_version }}-postgis-{{ postgis_version }}
    - postgresql-{{ postgresql_version }}-postgis-scripts
    - postgresql-contrib-{{ postgresql_version }}
    - postgresql-server-dev-all
    - postgresql-client
    - python-psycopg2
  notify:
    - restart postgresql
  tags:
    - postgresql

- name: Ensure ".bash_profile" file exists
  file:
    path={{ ansible_env.HOME }}/.bash_profile
<<<<<<< HEAD
    state=exists
=======
    state=touch
>>>>>>> 1ea4e7a6
  tags:
    - postgresql

- name: Add postgres executable to PATH
  lineinfile:
    dest={{ ansible_env.HOME }}/.bash_profile
    line='export PATH=/usr/lib/postgresql/{{ postgresql_version }}/bin:$PATH'
  tags:
    - postgresql<|MERGE_RESOLUTION|>--- conflicted
+++ resolved
@@ -56,11 +56,7 @@
 - name: Ensure ".bash_profile" file exists
   file:
     path={{ ansible_env.HOME }}/.bash_profile
-<<<<<<< HEAD
-    state=exists
-=======
     state=touch
->>>>>>> 1ea4e7a6
   tags:
     - postgresql
 
