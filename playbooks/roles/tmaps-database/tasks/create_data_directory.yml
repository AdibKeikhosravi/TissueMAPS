--- conflicted
+++ resolved
@@ -3,18 +3,6 @@
   service: name=postgresql state=stopped
   tags:
     - postgresql
-
-# - name: Format attached volumne (create filesystem)
-#   become: yes
-#   shell: mkfs.ext4 /dev/vdb
-#   tags:
-#     - postgresql
-
-# - name: Mount the created file system on mount point /data
-#   become: yes
-#   shell: mount /dev/vdb /data
-#   tags:
-#     - postgresql
 
 # Symlink /var/lib/postgresql -> /data/storage/postgresql/
 - name: Create data directory (source for symlink) at /var/lib
@@ -108,10 +96,7 @@
   become: yes
   become_user: postgres
   shell: "/usr/lib/postgresql/{{ postgresql_version }}/bin/initdb -D /var/lib/postgresql/{{ postgresql_version }}/main"
-<<<<<<< HEAD
-=======
   args:
     creates: /var/lib/postgresql/{{ postgresql_version }}/main/base
->>>>>>> 1ea4e7a6
   tags:
     - postgresql