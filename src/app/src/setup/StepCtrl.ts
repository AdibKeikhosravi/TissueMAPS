interface UIScrollingAdapter {
     // - a boolean value indicating whether there are any pending load requests.
    isLoading?: boolean;
    // - a reference to the item currently in the topmost visible position.
    topVisible?: boolean;
    // - a reference to the DOM element currently in the topmost visible position.
    topVisibleElement?: any;
    // - a reference to the scope created for the item currently in the topmost visible position.
    topVisibleScope?: any;
    // - setting disabled to true disables scroller's scroll/resize events handlers. This can be useful if you have multiple scrollers within the same scrollViewport and you want to prevent some of them from responding to the events.
    disabled?: boolean;

    isBOF?: () => boolean;
    isEOF?: () => boolean;
    reload?: () => void;
    applyUpdates?: (number, []) => void;
}


class StepCtrl {

    currentStageIndex: number;
    currentStepIndex: number;
    uiScrollingAdapter: UIScrollingAdapter = {};

    static $inject = ['workflow', 'workflowService', '$state', '$scope', '$rootScope', '$uibModal', 'experiment', '$http'];

    constructor(public workflow: Workflow,
                private _workflowService,
                private _$state,
                private _$scope,
                private _$rootScope,
                private _$uibModal,
                private _experiment,
                private _$http) {
        this.workflow = this._workflowService.workflow;
        var stageName = this._$state.params.stageName;
        var stepName = this._$state.params.stepName;
        this.workflow.stages.map((stage, stageIndex) => {
            if (stage.name == stageName) {
                this.currentStageIndex = stageIndex;
                stage.steps.forEach((step, stepIndex) => {
                    if (step.name == stepName) {
                        this.currentStepIndex = stepIndex;
                    }
                });
            }
        });
    }

    hasExtraArgs() {
        var stageIdx = this.currentStageIndex;
        var stepIdx = this.currentStepIndex;
        if (this.workflow.stages[stageIdx].steps[stepIdx] == undefined) {
            return false;
        } else if (this.workflow.stages[stageIdx].steps[stepIdx].extra_args) {
            return true;
        } else {
            return false;
        }
    }

    jobsDataSource = {
        get: (index, count, success) => {
<<<<<<< HEAD
            // console.log(index);
=======
>>>>>>> ffc2072f
            var experimentId = this._experiment.id;
            var stepName = this._$state.params.stepName;
            var url = '/api/experiments/' + experimentId + '/workflow/status/jobs' +
                      '?index=' + index + '&step_name=' + stepName + '&batch_size=' + count;
            this._$http.get(url).then((resp) => {
                var jobs = resp.data.data;
<<<<<<< HEAD
                if (jobs.length == 0) {
                    // If there are now jobs, this means the step has been 
                    // resubmitted. In this case, we want to clear the list
                    // of jobs.
                } else {
                    success(jobs);
                }
=======
                // console.log('received job status for step ', stepName, ' : ', jobs)
                success(jobs);
>>>>>>> ffc2072f
            });
            this._$rootScope.$on('updateJobStatus', () => {
                // console.log('update job status for step: ', stepName)
                this.uiScrollingAdapter.reload();
            })
        }
    };

}

angular.module('tmaps.ui').controller('StepCtrl', StepCtrl);<|MERGE_RESOLUTION|>--- conflicted
+++ resolved
@@ -62,28 +62,14 @@
 
     jobsDataSource = {
         get: (index, count, success) => {
-<<<<<<< HEAD
-            // console.log(index);
-=======
->>>>>>> ffc2072f
             var experimentId = this._experiment.id;
             var stepName = this._$state.params.stepName;
             var url = '/api/experiments/' + experimentId + '/workflow/status/jobs' +
                       '?index=' + index + '&step_name=' + stepName + '&batch_size=' + count;
             this._$http.get(url).then((resp) => {
                 var jobs = resp.data.data;
-<<<<<<< HEAD
-                if (jobs.length == 0) {
-                    // If there are now jobs, this means the step has been 
-                    // resubmitted. In this case, we want to clear the list
-                    // of jobs.
-                } else {
-                    success(jobs);
-                }
-=======
                 // console.log('received job status for step ', stepName, ' : ', jobs)
                 success(jobs);
->>>>>>> ffc2072f
             });
             this._$rootScope.$on('updateJobStatus', () => {
                 // console.log('update job status for step: ', stepName)
