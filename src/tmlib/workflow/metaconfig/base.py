--- conflicted
+++ resolved
@@ -615,10 +615,6 @@
 
         See also
         --------
-<<<<<<< HEAD
-        :func:`illuminati.stitch.guess_stitch_dimensions`
-=======
->>>>>>> f26c8cec
         :func:`illuminati.stitch.calc_grid_coordinates_from_layout`
         '''
         md = self.metadata
