--- conflicted
+++ resolved
@@ -1,15 +1,6 @@
-<<<<<<< HEAD
-from flask.ext.uwsgi_websocket import GeventWebSocket
-websocket = GeventWebSocket()
-
 from .gc3pie import GC3PieEngine
 gc3pie_engine = GC3PieEngine()
 
-
-from redis import redis_store
-from database import db
-import auth
-=======
 from flask.ext.redis import FlaskRedis
 redis_store = FlaskRedis()
 
@@ -20,4 +11,9 @@
 
 from spark import Spark
 spark = Spark()
->>>>>>> 8237edde
+
+from .gc3pie import GC3PieEngine
+gc3pie_engine = GC3PieEngine()
+
+from flask.ext.uwsgi_websocket import GeventWebSocket
+websocket = GeventWebSocket()