from abc import ABCMeta
from abc import abstractmethod
from .errors import MetadataError


class ImageMetadata(object):

    '''
    Abstract base class for image metadata, such as the name of the channel or
    the relative position of the image within the acquisition grid.
    '''

    __metaclass__ = ABCMeta

    initially_required = {
        'original_filename', 'original_dtype', 'original_dimensions',
        'name', 'cycle', 'position', 'well'
    }

    persistent = {
        'original_filename', 'original_dtype', 'original_dimensions',
        'original_series', 'cycle', 'name', 'site', 'row', 'column', 'well',
<<<<<<< HEAD
        'x_shift', 'y_shift', 'right_overhang', 'left_overhang',
        'upper_overhang', 'lower_overhang', 'max_tolerated_shift'
=======
        'x_shift', 'y_shift', 'lower_overhang', 'upper_overhang',
        'left_overhang', 'right_overhang', 'omit', 'max_tolerated_shift',
        'is_aligned', 'is_corrected'
>>>>>>> b9a95c92
    }

    def __init__(self, metadata=None):
        '''
        Instantiate an instance of class ImageMetadata.

        Parameters
        ----------
        metadata: dict
            metadata for an individual image
        '''
<<<<<<< HEAD
        self.x_shift = None
        self.y_shift = None
        self.upper_overhang = None
        self.lower_overhang = None
        self.left_overhang = None
        self.right_overhang = None
        self.is_aligned = False
        self.max_tolerated_shift = None
        self.omit = None
=======
        self.y_shift = 0
        self.x_shift = 0
        self.lower_overhang = 0
        self.upper_overhang = 0
        self.right_overhang = 0
        self.left_overhang = 0
        self.max_tolerated_shift = None
        self.is_aligned = False
        self.is_corrected = False
        self.omit = False
>>>>>>> b9a95c92
        self.metadata = metadata
        if self.metadata:
            self.set(self.metadata)

    @property
    def original_filename(self):
        '''
        Returns
        -------
        str
            name of the original image file
        '''
        return self._original_filename

    @original_filename.setter
    def original_filename(self, value):
        self._original_filename = value

    @property
    def name(self):
        '''
        Returns
        -------
        str
            name of the image
        '''
        return self._name

    @name.setter
    def name(self, value):
        self._name = value

    @property
    def cycle(self):
        '''
        Returns
        -------
        str
            name of the corresponding cycle
        '''
        return self._cycle

    @cycle.setter
    def cycle(self, value):
        self._cycle = value

    @property
    def cycle_id(self):
        '''
        Returns
        -------
        str
            identifier number of the corresponding cycle
        '''
        return self._cycle_id

    @cycle_id.setter
    def cycle_id(self, value):
        self._cycle_id = value

    @property
    def original_series(self):
        '''
        Returns
        -------
        int
            zero-based index of the image within the original image file
        '''
        return self._original_series

    @original_series.setter
    def original_series(self, value):
        self._original_series = value

    @property
    def original_dtype(self):
        '''
        Returns
        -------
        int
            data type of the image pixel array
        '''
        return self._original_dtype

    @original_dtype.setter
    def original_dtype(self, value):
        self._original_dtype = value

    @property
    def original_dimensions(self):
        '''
        Returns
        -------
        int
            y, x dimensions of the image in pixels
        '''
        return self._original_dimensions

    @original_dimensions.setter
    def original_dimensions(self, value):
        self._original_dimensions = value

    # TODO: Unfortunately, "PhysicalSize" attributes are not implemented
    # in python-bioformats

    # @property
    # def physical_dimensions(self):
    #     '''
    #     Returns
    #     -------
    #     int
    #         y, x dimensions of the image in micrometer
    #     '''
    #     return self._physical_dimensions

    # @physical_dimensions.setter
    # def physical_dimensions(self, value):
    #     self._physical_dimensions = value

    @property
    def site(self):
        '''
        Returns
        -------
        int
            one-based unique position identifier, sorted row-wise over all
            image acquisition sites

        Note
        ----
        Sites are not necessarily sorted according to acquisition time.
        '''
        return self._site

    @site.setter
    def site(self, value):
        self._site = value

    @property
    def position(self):
        '''
        Returns
        -------
        Tuple[float]
            absolute y, x microscope stage positions
        '''
        return self._position

    @position.setter
    def position(self, value):
        self._position = value

    @property
    def row(self):
        '''
        Returns
        -------
        int
            one-based row index of the image in the acquisition grid
        '''
        return self._row

    @row.setter
    def row(self, value):
        self._row = value

    @property
    def column(self):
        '''
        Returns
        -------
        int
            one-based column index of the image in the acquisition grid
        '''
        return self._column

    @column.setter
    def column(self, value):
        self._column = value

    @property
    def grid_coordinates(self):
        '''
        Returns
        -------
        Tuple[int]
            zero-based row, column indices of the image in the acquisition grid
        '''
        self._coordinates = (self.row-1, self.column-1)
        return self._coordinates

    @property
    def well(self):
        '''
        Returns
        -------
        str
            well identifier string, e.g. "A01"
        '''
        return self._well

    @well.setter
    def well(self, value):
        self._well = value

    @property
    def x_shift(self):
        '''
        Returns
        -------
        int
            shift of the image in pixels in x direction relative to its
            reference (positive value -> to the left; negative value -> to the
            right)
        '''
        return self._x_shift

    @x_shift.setter
    def x_shift(self, value):
        self._x_shift = value

    @property
<<<<<<< HEAD
    def max_tolerated_shift(self):
        '''
        Returns
        -------
        int
            shift in pixel values that is maximally tolerated in either
            direction (set by the user)
        '''
        return self._max_tolerated_shift

    @max_tolerated_shift.setter
    def max_tolerated_shift(self, value):
        self._max_tolerated_shift = value

    @property
=======
>>>>>>> b9a95c92
    def y_shift(self):
        '''
        Returns
        -------
        int
            shift of the image in pixels in y direction relative to its
            reference (positive value -> downwards; negative value -> upwards)
        '''
        return self._y_shift

    @y_shift.setter
    def y_shift(self, value):
        self._y_shift = value

    @property
    def lower_overhang(self):
        '''
        Returns
        -------
        int
            overhang in pixels at the top side (bottom) of the image relative
            to its reference: pixels to crop at the top of the image
        '''
        return self._lower_overhang

    @lower_overhang.setter
    def lower_overhang(self, value):
        self._lower_overhang = value

    @property
    def upper_overhang(self):
        '''
        Returns
        -------
        int
            overhang in pixels at the bottom side (top) of the image relative
            to its reference: pixels to crop at the bottom of the image
        '''
        return self._upper_overhang

    @upper_overhang.setter
    def upper_overhang(self, value):
        self._upper_overhang = value

    @property
    def right_overhang(self):
        '''
        Returns
        -------
        int
            overhang in pixels at the left side of the image relative
            to its reference: pixels to crop at the right side of the image
        '''
        return self._right_overhang

    @right_overhang.setter
    def right_overhang(self, value):
        self._right_overhang = value

    @property
    def left_overhang(self):
        '''
        Returns
        -------
        int
            overhang in pixels at the right side of the image relative
            to its reference: pixels to crop at the left side of the image
        '''
        return self._left_overhang

    @left_overhang.setter
    def left_overhang(self, value):
        self._left_overhang = value

    @property
    def omit(self):
        '''
        Returns
        -------
        bool
<<<<<<< HEAD
            whether the image should not be omitted from further analysis
            (for example because shift values exceed the maximally tolerated
             shift or because the image contains artifacts that
             cause problems with image analysis algorithms)
=======
            whether the image should be omitted from further analysis
            (for example because the shift exceeds the maximally tolerated
             shift or the image contains artifacts that would cause problems
             for image analysis algorithms)
>>>>>>> b9a95c92
        '''
        return self._omit

    @omit.setter
    def omit(self, value):
        self._omit = value

    @property
<<<<<<< HEAD
=======
    def max_tolerated_shift(self):
        '''
        Returns
        -------
        int
            maximally tolerated shift values in pixels
        '''
        return self._max_tolerated_shift

    @max_tolerated_shift.setter
    def max_tolerated_shift(self, value):
        self._max_tolerated_shift = value

    @property
>>>>>>> b9a95c92
    def is_aligned(self):
        '''
        Returns
        -------
        bool
<<<<<<< HEAD
            in case the image is aligned
=======
            indicates whether the image has been aligned
>>>>>>> b9a95c92
        '''
        return self._is_aligned

    @is_aligned.setter
    def is_aligned(self, value):
        self._is_aligned = value

<<<<<<< HEAD
=======
    @property
    def is_corrected(self):
        '''
        Returns
        -------
        bool
            indicates whether the image has been illumination corrected
        '''
        return self._is_corrected

    @is_corrected.setter
    def is_corrected(self, value):
        self._is_corrected = value

>>>>>>> b9a95c92
    @abstractmethod
    def serialize(self):
        '''
        Serialize required metadata attributes to key-value pairs.
        '''
        pass

    @abstractmethod
    def set(metadata):
        '''
        Set attributes from key-value pairs in dictionary.
        '''
        pass


class ChannelImageMetadata(ImageMetadata):

    '''
    Class for metadata specific to channel images.
    '''

    persistent = ImageMetadata.persistent.union({
                    'channel', 'original_planes', 'is_corrected'
    })

    def __init__(self, metadata=None):
        '''
        Instantiate an instance of class ChannelImageMetadata.

        Parameters
        ----------
        metadata: Dict[str, int or str]
            image metadata read from the *.metadata* JSON file
        '''
        super(ChannelImageMetadata, self).__init__(metadata)
        self.is_corrected = False
        self.metadata = metadata
        if self.metadata:
            self.set(self.metadata)

    @property
    def channel(self):
        '''
        Returns
        -------
        str
            name given to the channel
        '''
        return self._channel

    @channel.setter
    def channel(self, value):
        self._channel = value

    @property
    def original_planes(self):
        '''
        Returns
        -------
        List[int]
            zero-based index of channel planes within the image element
        '''
        return self._original_planes

    @original_planes.setter
    def original_planes(self, value):
        self._original_planes = value

    @property
    def is_corrected(self):
        '''
        Returns
        -------
        bool
            in case the image is illumination corrected
        '''
        return self._is_corrected

    @is_corrected.setter
    def is_corrected(self, value):
        self._is_corrected = value

    def serialize(self):
        '''
        Serialize attributes to key-value pairs.

        Returns
        -------
        dict
            metadata as key-value pairs

        Raises
        ------
        AttributeError
            when instance doesn't have a required attribute
        '''
        serialized_metadata = dict()
        for a in dir(self):
            if a in ChannelImageMetadata.persistent:
                serialized_metadata[a] = getattr(self, a)
        return serialized_metadata

    def set(self, metadata):
        '''
        Set attributes based on key-value pairs in dictionary.

        Parameters
        ----------
        metadata: dict
            metadata as key-value pairs

        Raises
        ------
        AttributeError
            when keys are provided that don't have a corresponding attribute
        '''
        # missing_keys = [a for a in ChannelImageMetadata.persistent
        #                 if a not in metadata.keys()]
        # if len(missing_keys) > 0:
        #     raise KeyError('Missing keys: "%s"' % '", "'.join(missing_keys))
        for k, v in metadata.iteritems():
            if k not in ChannelImageMetadata.persistent:
                raise AttributeError('Class "%s" has no attribute "%s"'
                                     % (ChannelImageMetadata.__class__.__name__, k))
            setattr(self, k, v)


class SegmentationImageMetadata(ImageMetadata):

    '''
    Class for metadata specific to segmentation images.
    '''

    persistent = ImageMetadata.persistent.union({'objects'})

    def __init__(self, metadata=None):
        '''
        Instantiate an instance of class SegmentationImageMetadata.

        Parameters
        ----------
        metadata: Dict[str, int or str]
            image metadata read from the *.metadata* JSON file
        '''
        super(SegmentationImageMetadata, self).__init__(metadata)
        self.metadata = metadata
        if self.metadata:
            self.set(self.metadata)

    @property
    def objects(self):
        '''
        Returns
        -------
        str
            name given to the objects in the image

        '''
        return self._objects

    @objects.setter
    def objects(self, value):
        self._objects = value

    def serialize(self):
        '''
        Serialize required metadata attributes to key-value pairs.

        Returns
        -------
        Dict[str, str or int or tuple]
            metadata as key-value pairs

        Raises
        ------
        AttributeError
            when instance doesn't have a required attribute
        '''
        serialized_metadata = dict()
        for a in dir(self):
            if a in SegmentationImageMetadata.persistent:
                if not hasattr(self, a):
                    raise AttributeError('Object "%s" has no attribute "%s"'
                                         % (self.__name__, a))
                serialized_metadata[a] = getattr(self, a)
        return serialized_metadata

    def set(self, metadata):
        '''
        Set attributes based on values in dictionary.

        Parameters
        ----------
        metadata: Dict[str, str or int or tuple]
            metadata as key-value pairs

        Raises
        ------
        KeyError
            when keys for required attributes are not provided
        AttributeError
            when keys are provided that don't have a corresponding attribute
        '''
        missing_keys = [a for a in SegmentationImageMetadata.persistent
                        if a not in metadata.keys()]
        if len(missing_keys) > 0:
            raise KeyError('Missing keys: "%s"' % '", "'.join(missing_keys))
        for k, v in metadata:
            if k not in SegmentationImageMetadata.persistent:
                raise AttributeError('Object "%s" has no attribute "%s"'
                                     % (self.__name__, k))
            setattr(self, k, v)


class IllumstatsImageMetadata(object):

    '''
    Class for metadata specific to illumination statistics images.
    '''

    persistent = {'channel', 'cycle'}

    def __init__(self):
        '''
        Instantiate an instance of class IllumstatsMetadata.
        '''

    @property
    def channel(self):
        '''
        Returns
        -------
        str
            name of the corresponding channel
        '''
        return self._channel

    @channel.setter
    def channel(self, value):
        self._channel = value

    @property
    def cycle(self):
        '''
        Returns
        -------
        str
            name of the corresponding cycle
        '''
        return self._cycle

    @cycle.setter
    def cycle(self, value):
        self._cycle = value

    @property
    def filename(self):
        '''
        Returns
        -------
        str
            name of the statistics file
        '''
        return self._filename

    @filename.setter
    def filename(self, value):
        self._filename = value


class MosaicMetadata(object):

    '''
    Class for mosaic image metadata, such as the name of the channel or
    the relative position of the mosaic within a well plate.
    '''

    @property
    def name(self):
        '''
        Returns
        -------
        str
            name of the corresponding layer
        '''
        return self._name

    @name.setter
    def name(self, value):
        self._name = value

    @property
    def cycle(self):
        '''
        Returns
        -------
        str
            name of the corresponding cycle
        '''
        return self._cycle

    @cycle.setter
    def cycle(self, value):
        self._cycle = value

    @property
    def sites(self):
        '''
        Returns
        -------
        List[int]
            site identifier numbers of images contained in the mosaic
        '''
        return self._sites

    @sites.setter
    def sites(self, value):
        self._sites = value

    @property
    def files(self):
        '''
        Returns
        -------
        List[str]
            names of the individual image files, which make up the mosaic
        '''
        return self._files

    @files.setter
    def files(self, value):
        self._files = value

    @staticmethod
    def create_from_images(images, layer_name):
        '''
        Create a MosaicMetadata object from image objects.

        Parameters
        ----------
        images: List[ChannelImage]
            set of images that are all of the same *cycle* and *channel*

        Returns
        -------
        MosaicMetadata

        Raises
        ------
        MetadataError
            when `images` are not of same *cycle* or *channel*
        '''
        cycles = list(set([im.metadata.cycle for im in images]))
        if len(cycles) > 1:
            raise MetadataError('All images must be of the same cycle')
        channels = list(set([im.metadata.channel for im in images]))
        if len(channels) > 1:
            raise MetadataError('All images must be of the same channel')
        metadata = MosaicMetadata()
        metadata.name = layer_name
        metadata.channel = channels[0]
        # sort files according to sites
        sites = [im.metadata.site for im in images]
        sort_order = [sites.index(s) for s in sorted(sites)]
        metadata.sites = sorted(sites)
        metadata.cycle = cycles[0]
        files = [im.metadata.name for im in images]
        metadata.files = [files[ix] for ix in sort_order]
        return metadata<|MERGE_RESOLUTION|>--- conflicted
+++ resolved
@@ -20,14 +20,9 @@
     persistent = {
         'original_filename', 'original_dtype', 'original_dimensions',
         'original_series', 'cycle', 'name', 'site', 'row', 'column', 'well',
-<<<<<<< HEAD
-        'x_shift', 'y_shift', 'right_overhang', 'left_overhang',
-        'upper_overhang', 'lower_overhang', 'max_tolerated_shift'
-=======
         'x_shift', 'y_shift', 'lower_overhang', 'upper_overhang',
         'left_overhang', 'right_overhang', 'omit', 'max_tolerated_shift',
         'is_aligned', 'is_corrected'
->>>>>>> b9a95c92
     }
 
     def __init__(self, metadata=None):
@@ -39,17 +34,6 @@
         metadata: dict
             metadata for an individual image
         '''
-<<<<<<< HEAD
-        self.x_shift = None
-        self.y_shift = None
-        self.upper_overhang = None
-        self.lower_overhang = None
-        self.left_overhang = None
-        self.right_overhang = None
-        self.is_aligned = False
-        self.max_tolerated_shift = None
-        self.omit = None
-=======
         self.y_shift = 0
         self.x_shift = 0
         self.lower_overhang = 0
@@ -60,7 +44,6 @@
         self.is_aligned = False
         self.is_corrected = False
         self.omit = False
->>>>>>> b9a95c92
         self.metadata = metadata
         if self.metadata:
             self.set(self.metadata)
@@ -283,24 +266,6 @@
         self._x_shift = value
 
     @property
-<<<<<<< HEAD
-    def max_tolerated_shift(self):
-        '''
-        Returns
-        -------
-        int
-            shift in pixel values that is maximally tolerated in either
-            direction (set by the user)
-        '''
-        return self._max_tolerated_shift
-
-    @max_tolerated_shift.setter
-    def max_tolerated_shift(self, value):
-        self._max_tolerated_shift = value
-
-    @property
-=======
->>>>>>> b9a95c92
     def y_shift(self):
         '''
         Returns
@@ -381,17 +346,10 @@
         Returns
         -------
         bool
-<<<<<<< HEAD
-            whether the image should not be omitted from further analysis
-            (for example because shift values exceed the maximally tolerated
-             shift or because the image contains artifacts that
-             cause problems with image analysis algorithms)
-=======
             whether the image should be omitted from further analysis
             (for example because the shift exceeds the maximally tolerated
              shift or the image contains artifacts that would cause problems
              for image analysis algorithms)
->>>>>>> b9a95c92
         '''
         return self._omit
 
@@ -400,8 +358,6 @@
         self._omit = value
 
     @property
-<<<<<<< HEAD
-=======
     def max_tolerated_shift(self):
         '''
         Returns
@@ -416,17 +372,12 @@
         self._max_tolerated_shift = value
 
     @property
->>>>>>> b9a95c92
     def is_aligned(self):
         '''
         Returns
         -------
         bool
-<<<<<<< HEAD
-            in case the image is aligned
-=======
             indicates whether the image has been aligned
->>>>>>> b9a95c92
         '''
         return self._is_aligned
 
@@ -434,8 +385,6 @@
     def is_aligned(self, value):
         self._is_aligned = value
 
-<<<<<<< HEAD
-=======
     @property
     def is_corrected(self):
         '''
@@ -450,7 +399,6 @@
     def is_corrected(self, value):
         self._is_corrected = value
 
->>>>>>> b9a95c92
     @abstractmethod
     def serialize(self):
         '''
