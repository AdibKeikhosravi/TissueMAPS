import re
from abc import ABCMeta
from abc import abstractproperty
from abc import abstractmethod
from cached_property import cached_property
from .pixels import VipsPixels
from .pixels import NumpyPixels
from .readers import DatasetReader
from .errors import MetadataError


SUPPORTED_IMAGE_FILES = ['png']

# A regexp to detect supported files. Used to filter images in a folder_name.
_image_regex = re.compile('.*(' + '|'.join(
    ['\\.' + ext for ext in SUPPORTED_IMAGE_FILES]) + ')$', re.IGNORECASE)


def is_image_file(filename):
    '''
    Check if filename ends with a supported file extension.

    Parameters
    ----------
    filename: str
    '''
    return _image_regex.match(filename)


class Image(object):

    '''
    Abstract base class for an image, which represents a 2D pixels array.

    2D means that the image doesn't contain any z-stacks.
    However, the image array may still have more than 2 dimensions.
    The 3rd dimension represents color and is referred to as "bands".

    The class provides the image pixel array as well as associated metadata.
    It makes use of lazy loading so that image objects can be created without
    the pixels arrays being immediately loaded into memory.
    '''

    __metaclass__ = ABCMeta

    @property
    def metadata(self):
        '''
        Returns
        -------
        Metadata
            metadata object

        See also
        --------
        `tmlib.metadata.ImageMetadata`_
        '''
        return self._metadata

    @metadata.setter
    def metadata(self, value):
        self._metadata = value

    @property
    def filename(self):
        '''
        Returns
        -------
        str
            absolute path to the image file
        '''
        return self._filename

    @filename.setter
    def filename(self, value):
        self._filename = value

    def _get_factory(self, library):
        if library == 'vips':
            return VipsPixels.create_from_file
        elif library == 'numpy':
            return NumpyPixels.create_from_file
        else:
            return None

    @property
    def _factory(self):
        return self.__factory

    @_factory.setter
    def _factory(self, value):
        self.__factory = value

    @abstractproperty
    def pixels(self):
        pass

    @abstractmethod
    @pixels.setter
    def pixels(self, value):
        self._pixels = value

    def save_as_png(self, filename):
        '''
        Write image to disk as PNG file.

        Parameters
        ----------
        filename: str
            absolute path to output file
        '''
        self.pixels.save_as_png(filename)


class ChannelImage(Image):

    '''
    Class for a channel image: a 2D greyscale image with a single band.
    '''

    @staticmethod
    def create_from_file(filename, metadata, library='vips'):
        '''
        Create a ChannelImage object from a file on disk.

        Parameters
        ----------
        filename: str
            absolute path to the image file
        metadata: ChannelImageMetadata
            image metadata object
        library: str, optional
            image library that should be used, "vips" or "numpy"
            (defaults to "vips")

        Returns
        -------
        ChannelImage
            image object

        Raises
        ------
        ValueError
            when `library` is not specified correctly
        '''
        if library not in {'vips', 'numpy'}:
            raise ValueError('Library must be either "vips" or "numpy".')
        image = ChannelImage()
        image._factory = image._get_factory(library)
        image.filename = filename
        image.metadata = metadata
        return image

    @property
    def pixels(self):
        '''
        Returns
        -------
        Pixels
            pixels object

        Raises
        ------
        ValueError
            when `pixels` has more than one band
        TypeError
            when `pixels` doesn't have unsigned integer type

        See also
        --------
        `tmlib.pixels.Pixels`_
        '''
        if hasattr(self, '_factory') and hasattr(self, 'filename'):
            self._pixels = self._factory(self.filename)
        if self._pixels.bands > 1:
            raise ValueError('A channel image can only have a single band.')
        if not self._pixels.is_uint:
            raise TypeError('A channel image must have unsigned integer type.')
        return self._pixels

    @pixels.setter
    def pixels(self, value):
        self._pixels = value

    def correct(self, stats):
        '''
        Correct image for illumination artifacts.

        Parameters
        ----------
        stats: IllumstatsImages
            mean and standard deviation statistics for at each pixel
            calculated over all images of the same channel

        Returns
        -------
        ChannelImage
            a new image object

        Raises
        ------
        ValueError
            when metadata of illumination statistic images and channel image
            do not match
        '''
        if (stats.mean.metadata.channel != self.metadata.channel
                or stats.std.metadata.channel != self.metadata.channel):
            raise ValueError('Channel names must match.')
        if (stats.mean.pixels.type != self.pixels.type
                or stats.std.pixels.type != self.pixels.type):
            raise TypeError('Pixels type must match.')
        new_object = ChannelImage()
        new_object.metadata = self.metadata
        new_object.filename = self.filename
        new_object.pixels = self.pixels.correct_illumination(
                                    stats.mean.pixels.array,
                                    stats.std.pixels.array)
        new_object.metadata.is_corrected = True
        return new_object

    def align(self, crop=True):
        '''
        Align, i.e. shift and crop, an image based on calculated shift
        and overhang values.

        Parameters
        ----------
        crop: bool, optional
            whether images should cropped or rather padded
            with zero valued pixels (default: ``True``)

        Returns
        -------
        ChannelImage
            aligned image

        Warning
        -------
        Alignment may change the dimensions of the image when `crop` is
        ``True``.
        '''
        new_object = ChannelImage()
        new_object.metadata = self.metadata
        new_object.filename = self.filename
<<<<<<< HEAD
        new_object.pixels = self.pixels.align(shift_description=self.metadata,
                                              crop=crop)
=======
        new_object.pixels = self.pixels.align(self.metadata, crop=crop)
>>>>>>> b9a95c92
        new_object.metadata.is_aligned = True
        return new_object


class BrightfieldImage(Image):

    '''
    Class for a brightfield image: a 2D RGB image with three bands.
    '''

    @staticmethod
    def create_from_file(filename, metadata, library='vips'):
        '''
        Create a BrightfieldImage object from a file on disk.

        Parameters
        ----------
        filename: str
            absolute path to the image file
        metadata: BrightfieldImageMetadata
            image metadata object
        library: str, optional
            image library that should be used, "vips" or "numpy"
            (defaults to "vips")

        Returns
        -------
        BrightfieldImage
            image object

        Raises
        ------
        ValueError
            when `library` is not specified correctly
        '''
        if library not in {'vips', 'numpy'}:
            raise ValueError('Library must be either "vips" or "numpy".')
        image = BrightfieldImage()
        image._factory = image._get_factory(library)
        image.filename = filename
        image.metadata = metadata
        return image

    @property
    def pixels(self):
        '''
        Returns
        -------
        Pixels
            pixels object

        Raises
        ------
        ValueError
            when `pixels` doesn't have three bands
        TypeError
            when `pixels` doesn't have unsigned integer type

        See also
        --------
        `tmlib.pixels.Pixels`_
        '''
        if hasattr(self, '_factory') and hasattr(self, 'filename'):
            self._pixels = self._factory(self.filename)
        if self._pixels.bands != 3:
            raise ValueError('A brightfield image must have 3 bands.')
        if not self._pixels.is_uint:
            raise TypeError('A brightfield image must have unsigned integer '
                            'type.')
        return self._pixels

    @pixels.setter
    def pixels(self, value):
        self._pixels = value


# TODO

class MaskImage(Image):

    '''
    Class for a mask image: a 2D binary segmentation image with a single band.
    '''

    @staticmethod
    def create_from_file(filename, metadata, library='vips'):
        '''
        Create a MaskImage object from a file on disk.

        Parameters
        ----------
        filename: str
            absolute path to the image file
        metadata: SegmentationImageMetadata
            image metadata object
        library: str, optional
            image library that should be used, "vips" or "numpy"
            (defaults to "vips")

        Returns
        -------
        MaskImage
            image object

        Raises
        ------
        ValueError
            when `library` is not specified correctly
        '''
        if library not in {'vips', 'numpy'}:
            raise ValueError('Library must be either "vips" or "numpy".')
        image = MaskImage()
        image._factory = image._get_factory(library)
        image.filename = filename
        image.metadata = metadata
        return image

    @property
    def pixels(self):
        '''
        Returns
        -------
        Pixels
            pixels object

        Raises
        ------
        ValueError
            when `pixels` has more than one band
        TypeError
            when `pixels` doesn't have binary type

        See also
        --------
        `tmlib.pixels.Pixels`_
        '''
        if hasattr(self, '_factory') and hasattr(self, 'filename'):
            self._pixels = self._factory(self.filename)
        if self._pixels.bands > 1:
            raise ValueError('A channel image can only have a single band.')
        if not self._pixels.is_binary:
            raise TypeError('A mask image must have binary type.')
        return self._pixels

    @pixels.setter
    def pixels(self, value):
        self._pixels = value

    @property
    def outlines(self):
        '''
        Returns
        -------
        MaskImage
            non-outline pixels values of connected regions are set to background
        '''
        self._outlines = SegmentationImage(
                            self.pixels.get_outlines(keep_ids=False),
                            self.metadata)
        return self._outlines

<<<<<<< HEAD
=======
    def align(self, crop=True):
        '''
        Align, i.e. shift and crop, an image based on calculated shift
        and overhang values.

        Parameters
        ----------
        crop: bool, optional
            whether images should cropped or rather padded
            with zero valued pixels (default: ``True``)

        Returns
        -------
        MaskImage
            aligned image

        Warning
        -------
        Alignment may change the dimensions of the image when `crop` is
        ``True``.
        '''
        new_object = MaskImage()
        new_object.metadata = self.metadata
        new_object.filename = self.filename
        new_object.pixels = self.pixels.align(self.metadata, crop=crop)
        new_object.metadata.is_aligned = True
        return new_object

>>>>>>> b9a95c92

class SegmentationImage(Image):

    '''
    Class for a labeled image: a 2D segmentation image,
    where each object (connected component) is labeled with a unique identifier.
    The labeling can be encoded in a single band or in multiple bands
    (which may become necessary when the number of objects exceeds the depth
     of the image, e.g. a greyscale 16-bit image one only encode 2^16 objects).
    '''

    @staticmethod
    def create_from_file(filename, metadata, library='vips'):
        '''
        Create a SegmentationImage object from a file on disk.

        Parameters
        ----------
        filename: str
            absolute path to the image file
        metadata: SegmentationImageMetadata
            image metadata object
        library: str, optional
            image library that should be used, "vips" or "numpy"
            (defaults to "vips")

        Returns
        -------
        SegmentationImage
            image object

        Raises
        ------
        ValueError
            when `library` is not specified correctly
        '''
        if library not in {'vips', 'numpy'}:
            raise ValueError('Library must be either "vips" or "numpy".')
        image = SegmentationImage()
        image._factory = image._get_factory(library)
        image.filename = filename
        image.metadata = metadata
        return image

    @property
    def pixels(self):
        '''
        Returns
        -------
        Pixels
            pixels object

        Raises
        ------
        ValueError
            when `pixels` has not one or three bands
        TypeError
            when `pixels` doesn't have unsigned integer type
        '''
        self._pixels = self._factory(self.filename)
        if self._pixels.bands != 1 or self.pixels.bands != 3:
            raise ValueError('A label image can either have a single band '
                             'or three bands.')
        if not self._pixels.is_uint:
            raise TypeError('A label image must have unsigned integer type.')
        return self._pixels

    @pixels.setter
    def pixels(self, value):
        self._pixels = value

    @property
    def outlines(self):
        '''
        Returns
        -------
        SegmentationImage
            non-outline pixels values of connected regions are set to background
        '''
        self._outlines = SegmentationImage(
                            self.pixels.get_outlines(keep_ids=True),
                            self.metadata)
        return self._outlines

    @property
    def n_objects(self):
        '''
        Returns
        -------
        int
            number of objects in the image
        '''
        self.n_objects = self.pixels.n_objects
        return self._n_objects

    def remove_objects(self, ids):
        '''
        Remove individual objects by their Id.

        Parameters
        ----------
        ids: List[int]
            identifier numbers of objects that should be removed

        Returns
        -------
        SegmentationImage
            image without the specified objects
        '''
        return SegmentationImage(
                    self.pixels.remove_objects(ids), self.metadata)

<<<<<<< HEAD
=======
    def align(self, crop=True):
        '''
        Align, i.e. shift and crop, an image based on calculated shift
        and overhang values.

        Parameters
        ----------
        crop: bool, optional
            whether images should cropped or rather padded
            with zero valued pixels (default: ``True``)

        Returns
        -------
        SegmentationImage
            aligned image

        Warning
        -------
        Alignment may change the dimensions of the image when `crop` is
        ``True``.
        '''
        new_object = SegmentationImage()
        new_object.metadata = self.metadata
        new_object.filename = self.filename
        new_object.pixels = self.pixels.align(self.metadata, crop=crop)
        new_object.metadata.is_aligned = True
        return new_object

>>>>>>> b9a95c92
    def local_to_global_ids(self, max_id):
        '''
        '''
        img, new_max_id = self.pixels.local_to_global_ids(max_id)
        return (SegmentationImage(img, self.metadata), new_max_id)


class IllumstatsImage(object):

    '''
    Class for a illumination statistics image: a 2D greyscale image with a
    single band.
    '''

    def __init__(self, pixels, metadata):
        '''
        Instantiate an instance of class IllumstatsImage.

        Parameters
        ----------
        pixels: Pixel
            pixel object
        metadata: IllumstatsMetadata
            image metadata object

        Returns
        -------
        IllumstatsImage
            image object

        Raises
        ------
        ValueError
            when `pixels` has more than one band
        TypeError
            when `pixels` doesn't have float type
        '''
        self.pixels = pixels
        if self.pixels.bands != 1:
            raise ValueError('An illumination statistics image can only have '
                             'a single band.')
        if not self.pixels.is_float:
            raise TypeError('An illumination statistics image must have '
                            'float type.')
        self.metadata = metadata


class IllumstatsImages(object):

    '''
    Class that serves as a container for illumination statistics images.

    It provides the mean and standard deviation matrices for a given
    channel. The statistics are calculated at each pixel position over all
    image sites acquired in the same channel [1]_.

    References
    ----------
    .. [1] Stoeger T, Battich N, Herrmann MD, Yakimovich Y, Pelkmans L. 2015.
           Computer vision for image-based transcriptomics. Methods.
    '''
    @property
    def filename(self):
        '''
        Returns
        -------
        str
            absolute path to the HDF5 file
        '''
        return self._filename

    @filename.setter
    def filename(self, value):
        self._filename = value

    def _get_factory(self, library):
        if library == 'vips':
            return VipsPixels.create_from_numpy_array
        elif library == 'numpy':
            return NumpyPixels
        else:
            return None

    @property
    def _factory(self):
        return self.__factory

    @_factory.setter
    def _factory(self, value):
        self.__factory = value

    @property
    def std(self):
        '''
        Returns
        -------
        IllumstatsImage
            image object for calculated standard deviation values

        See also
        --------
        `tmlib.image.IllumstatsImage`_ 
        '''
        self._std = self._stats['std']
        return self._std

    @property
    def mean(self):
        '''
        Returns
        -------
        IllumstatsImage
            image object for calculated mean values

        See also
        --------
        `tmlib.image.IllumstatsImage`_
        '''
        self._mean = self._stats['mean']
        return self._mean

    @property
    def metadata(self):
        '''
        Returns
        -------
        IllumstatsMetadata
            metadata object

        See also
        --------
        `tmlib.metadata.IllumstatsMetadata`_
        '''
        return self._metadata

    @metadata.setter
    def metadata(self, value):
        self._metadata = value

    @cached_property
    def _stats(self):
        with DatasetReader(self.filename) as reader:
            mean = self._factory(reader.read('images/mean'))
            std = self._factory(reader.read('images/std'))
            cycle_name = reader.read('metadata/cycle')
            channel_name = reader.read('metadata/channel')
        if cycle_name != self.metadata.cycle:
            raise MetadataError('"cycle" metadata is incorrect')
        if channel_name != self.metadata.channel:
            raise MetadataError('"channel" metadata is incorrect')
        return {
            'mean': IllumstatsImage(pixels=mean, metadata=self.metadata),
            'std': IllumstatsImage(pixels=std, metadata=self.metadata)
        }

    @staticmethod
    def create_from_file(filename, metadata=None, library='vips'):
        '''
        Create an Illumstats object from a file on disk.

        Parameters
        ----------
        filename: str
            absolute path to the HDF5 file
        metadata: IllumstatsMetadata
            metadata object
        library: str, optional
            image library that should be used, "vips" or "numpy"
            (defaults to "vips")

        Returns
        -------
        IllumstatsImages
            container for `IllumstatsImage` objects

        Raises
        ------
        ValueError
            when `library` is not specified correctly
        '''
        if library not in {'vips', 'numpy'}:
            raise ValueError('Library must be either "vips" or "numpy".')
        stats = IllumstatsImages()
        stats.filename = filename
        stats.metadata = metadata
        stats._factory = stats._get_factory(library)
        return stats<|MERGE_RESOLUTION|>--- conflicted
+++ resolved
@@ -242,12 +242,7 @@
         new_object = ChannelImage()
         new_object.metadata = self.metadata
         new_object.filename = self.filename
-<<<<<<< HEAD
-        new_object.pixels = self.pixels.align(shift_description=self.metadata,
-                                              crop=crop)
-=======
         new_object.pixels = self.pixels.align(self.metadata, crop=crop)
->>>>>>> b9a95c92
         new_object.metadata.is_aligned = True
         return new_object
 
@@ -409,8 +404,6 @@
                             self.metadata)
         return self._outlines
 
-<<<<<<< HEAD
-=======
     def align(self, crop=True):
         '''
         Align, i.e. shift and crop, an image based on calculated shift
@@ -439,7 +432,6 @@
         new_object.metadata.is_aligned = True
         return new_object
 
->>>>>>> b9a95c92
 
 class SegmentationImage(Image):
 
@@ -552,8 +544,6 @@
         return SegmentationImage(
                     self.pixels.remove_objects(ids), self.metadata)
 
-<<<<<<< HEAD
-=======
     def align(self, crop=True):
         '''
         Align, i.e. shift and crop, an image based on calculated shift
@@ -582,7 +572,6 @@
         new_object.metadata.is_aligned = True
         return new_object
 
->>>>>>> b9a95c92
     def local_to_global_ids(self, max_id):
         '''
         '''
