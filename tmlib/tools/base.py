# TmLibrary - TissueMAPS library for distibuted image analysis routines.
# Copyright (C) 2016  Markus D. Herrmann, University of Zurich and Robin Hafen
#
# This program is free software: you can redistribute it and/or modify
# it under the terms of the GNU Affero General Public License as published
# by the Free Software Foundation, either version 3 of the License, or
# (at your option) any later version.
#
# This program is distributed in the hope that it will be useful,
# but WITHOUT ANY WARRANTY; without even the implied warranty of
# MERCHANTABILITY or FITNESS FOR A PARTICULAR PURPOSE.  See the
# GNU Affero General Public License for more details.
#
# You should have received a copy of the GNU Affero General Public License
# along with this program.  If not, see <http://www.gnu.org/licenses/>.
'''Base classes for data analysis tools.'''
import re
import logging
import inspect
import importlib
import simplejson
import numpy as np
import pandas as pd
import collections
from abc import ABCMeta
from abc import abstractmethod
from abc import abstractproperty

from tmlib import cfg
import tmlib.models as tm
from tmlib.config import DEFAULT_LIB, IMPLEMENTED_LIBS
from tmlib.utils import (
    same_docstring_as, autocreate_directory_property, assert_type
)

logger = logging.getLogger(__name__)

_register = {}


class _ToolMeta(ABCMeta):

    '''Meta class for :class:`Tool <tmlib.tools.base.Tool>`.'''

    def __init__(cls, cls_name, cls_bases, cls_args):

        def is_abstract(cls):
            is_abstract = False
            if '__abstract__' in vars(cls):
                if getattr(cls, '__abstract__'):
                    is_abstract = True
            return is_abstract

        if not is_abstract(cls):
            required_attrs = {'__icon__', '__description__'}
            for attr in required_attrs:
                if not hasattr(cls, attr):
                    raise AttributeError(
                        'Tool class "%s" must implement attribute "%s".' % (
                            cls_name, attr
                        )
                    )
            logger.debug('registering tool %s', cls.__name__)
            _register[cls_name] = cls
        return super(_ToolMeta, cls).__init__(cls_name, cls_bases, cls_args)

    def __call__(cls, *args, **kwargs):
        return super(_ToolMeta, cls).__call__(*args, **kwargs)


class Tool(object):

    '''Abstract base class for data analysis tools.

    Tools use the
    `Pandas DataFrame <http://pandas.pydata.org/pandas-docs/stable/generated/pandas.DataFrame.html>`_ data container.
    This is compatible with standard machine learning libries,
    such as `Scikit-Learn <http://scikit-learn.org/stable/>`_
    `Caffe <http://caffe.berkeleyvision.org/>`_,
    `Keras <https://keras.io/>`_ or `TensorFlow <https://www.tensorflow.org/>`_.
    '''

<<<<<<< HEAD
    def _create_spark_session(self, tool_name):
        '''Creates a Spark Session.'''
        from pyspark.sql import SparkSession
        session = SparkSession.builder.\
            master(cfg.spark_master).\
            appName(tool_name).\
            getOrCreate()
        session.sparkContext.setLogLevel('WARN')
        return session

    def _read_table(self, table, n_partitions, lower_bound, upper_bound):
        '''Reads a SQL table for use with Apache Spark.

        Parameters
        ----------
        table: str
            name of the SQL table or aliased SQL query
        n_partitions: int
            number of partitions for parallel processing
        lower_bound: int
            value of lowest ID in `table`
        upper_bound: int
            value of highest ID in `table`

        Returns
        -------
        pyspark.sql.DataFrame

        Note
        ----
        Caches the :class:`DataFrame <pyspark.sql.DataFrame>` to speed up
        computations.

        '''
        url = cfg.db_uri_spark.replace(
            'tissuemaps', 'tissuemaps_experiment_%s' % self.experiment_id
        )
        df = self.spark.read.jdbc(
            url=url, table=table, column='id',
            lowerBound=lower_bound, upperBound=upper_bound,
            numPartitions=n_partitions,
        )
        return df.cache()

    @staticmethod
    def _build_feature_values_query(mapobject_type_name, feature_name):
        r = re.compile('^[\.a-zA-z0-9_-]+$')
        if not r.match(mapobject_type_name):
            raise ValueError(
                'Argument "mapobject_type_name" may only contain alphanumeric '
                'and the following special characters: [._-]'
            )
        if not r.match(feature_name):
            raise ValueError(
                'Argument "feature_name" may only contain alphanumeric '
                'and the following special characters: [._-]'
            )
        # NOTE: the alias is required for compatibility with DataFrameReader
        return '''
            (SELECT v.value, v.mapobject_id, v.id FROM feature_values AS v
            JOIN features AS f ON f.id=v.feature_id
            JOIN mapobject_types AS t ON t.id=f.mapobject_type_id
            WHERE f.name=\'{feature_name}\'
            AND t.name=\'{mapobject_type_name}\'
            ) AS t
        '''.format(
            mapobject_type_name=mapobject_type_name,
            feature_name=feature_name
        )

    def load_feature_values(self, mapobject_type_name, feature_name):
        '''Selects all values from table "feature_values" for mapobjects of
        a given :class:`tmlib.models.MapbojectType` and
        :class:`tmlib.models.Feature`.

        Parameters
        ----------
        mapobject_type_name: str
            name of the selected mapobject type
        feature_name: str
            name of a selected feature

        Returns
        -------
        pyspark.sql.DataFrame
            data frame with columns "mapobject_id" and "value" and
            a row for each mapobject
        '''
        query = self._build_feature_values_query(
            mapobject_type_name, feature_name
        )
        lower, upper = self._determine_bounds(mapobject_type_name, feature_name)
        return self._read_table(
            table=query, n_partitions=100, lower_bound=lower, upper_bound=upper,
        )

    def save_label_values(self, result_id, data):
        '''Saves the generated label values in the corresponding database table.
=======
    __metaclass__ = _ToolMeta
>>>>>>> 572df32a

    __abstract__ = True

    def __init__(self, experiment_id):
        '''
        Parameters
        ----------
        experiment_id: int
            ID of the experiment for which the tool request is made
        '''
        self.experiment_id = experiment_id

    def load_feature_values(self, mapobject_type_name, feature_names):
        '''Selects all values for each given
        :class:`tmlib.models.Feature` and the mapobjects with the given
        :class:`tmlib.models.MapobjectType`.

        Parameters
        ----------
        mapobject_type_name: str
            name of the selected mapobject type
            (:class:`tmlib.models.mapobject.MapobjectType`)
        feature_names: List[str]
            names of selected features
            (:class:`tmlib.models.feature.Feature`)

        Returns
        -------
        pandas.DataFrame
            dataframe where columns are features and rows are mapobjects
            indexable by `mapobject_id`
        '''
        with tm.utils.ExperimentConnection(self.experiment_id) as conn:
            conn.execute('''
                SELECT t.id AS mapobject_type_id, f.id AS feature_id, f.name
                FROM features AS f
                JOIN mapobject_types AS t ON t.id = f.mapobject_type_id
                WHERE f.name = ANY(%(feature_names)s)
                AND t.name = %(mapobject_type_name)s;
            ''', {
                'feature_names': feature_names,
                'mapobject_type_name': mapobject_type_name
            })
            records = conn.fetchall()
            mapobject_type_id = records[0].mapobject_type_id
            feature_map = {r.feature_id: r.name for r in records}
            sql = '''
                SELECT mapobject_id, tpoint'''
            for i in feature_map.keys():
                sql += ', (values->%%(id%d)s)::float8 AS v%d' % (i, i)
            sql += '''
                FROM feature_values AS v
                JOIN mapobjects AS m ON m.id = v.mapobject_id
                WHERE m.mapobject_type_id = %(mapobject_type_id)s
            '''
            parameters = {'id%d' % i: str(i) for i in feature_map.keys()}
            parameters['mapobject_type_id'] = mapobject_type_id
            conn.execute(sql, parameters)
            feature_values = conn.fetchall()
        df = pd.DataFrame(feature_values)
        df.set_index(['mapobject_id', 'tpoint'], inplace=True)
        # NOTE: We map the column names here and not in the SQL expression to
        # avoid parsing feature names, which are provided by the user and
        # thus pose a potential security risk in form of SQL injection.
        column_map = {'v%d' % i: name for i, name in feature_map.iteritems()}
        df.rename(columns=column_map, inplace=True)
        return df

    def save_result_values(self, result_id, data):
        '''Saves the computed label values.

        Parameters
        ----------
        result_id: int
            ID of a registerd
            :class:`ToolResult <tmlib.models.result.ToolResult>`
        data: pandas.Series
            series with compound index for "mapobject_id" and "tpoint"

        See also
        --------
        :class:`tmlib.models.result.LabelValues`
        '''
        with tm.utils.ExperimentConnection(self.experiment_id) as conn:
            # TODO: Use "mapobject_id" and "tpoint" as index
            for (mapobject_id, tpoint), value in data.iteritems():
                conn.execute('''
                    INSERT INTO label_values AS v (
                        mapobject_id, values, tpoint
                    )
                    VALUES (
                        %(mapobject_id)s, %(values)s, %(tpoint)s
                    )
                    ON CONFLICT
                    ON CONSTRAINT label_values_mapobject_id_tpoint_key
                    DO UPDATE
                    SET values = v.values || %(values)s
                    WHERE v.mapobject_id = %(mapobject_id)s
                    AND v.tpoint = %(tpoint)s;
                ''', {
                    'values': {str(result_id): str(value)},
                    'mapobject_id': mapobject_id,
                    'tpoint': tpoint
                })

    def register_result(self, submission_id, mapobject_type_name,
            result_type, **result_attributes):
        '''Registers a result for the given tool request.

        Parameters
        ----------
        submission_id: int
            ID of the corresponding job submission
        mapobject_type_name: str
            name of the selected
            :class:`MapobjectType <tmlib.models.mapobject.MapobjectType>`
        result_type: str
            name of a class derived from
            :class:`ToolResult <tmlib.models.result.ToolResult>`
        **result_attributes: dict, optional
            result-specific attributes as key-value value pairs
            that get parsed to the constructor of the implemented `result_type`

        Returns
        -------
        int
            ID of the tool result
        '''
        logger.info('register result')
        with tm.utils.ExperimentSession(self.experiment_id) as session:
            mapobject_type = session.query(tm.MapobjectType.id).\
                filter_by(name=mapobject_type_name).\
                one()
            try:
                module_name = 'tmlib.models.result'
                module = importlib.import_module(module_name)
                cls = getattr(module, result_type)
            except ImportError:
                raise ImportError(
                    'Ups this module should exist: %s' % module_name
                )
            except AttributeError:
                raise ValueError(
                    '"%s" is not a valid result type.' % result_type
                )
            required_args = inspect.getargspec(cls.__init__).args[1:]
            provided_args = {
                'submission_id', 'tool_name', 'mapobject_type_id', 'type'
            }
            for arg in required_args:
                if arg not in result_attributes and arg not in provided_args:
                    raise ValueError(
                        'Argument "%s" is required for result of type "%s".'
                        % (arg, result_type)
                    )

            # A result might already exist, for example when debugging
            # or when the job got canceled.
            result = session.query(tm.ToolResult).\
                filter_by(submission_id=submission_id).\
                one_or_none()
            if result is None:
                result = tm.ToolResult(
                    submission_id, self.__class__.__name__, mapobject_type.id,
                    type=result_type, **result_attributes
                )
                session.add(result)
                session.flush()
            return result.id

    @abstractmethod
    def process_request(self, submission_id, payload):
        '''Processes a tool request sent by the client.

        Parameters
        ----------
        submission_id: int
            ID of the corresponding job submission
        payload: dict
            an arbitrary mapping provided by the client that describes the job

        '''
        pass


class Classifier(Tool):

    '''Abstract base class for classification tools.'''

    __abstract__ = True

    @same_docstring_as(Tool.__init__)
    def __init__(self, experiment_id):
        super(Classifier, self).__init__(experiment_id)

    def label(self, feature_data, labeled_mapobjects):
        '''Adds labels to `feature_data` for supervised classification.

        Parameters
        ----------
        feature_data: pandas.DataFrame
            data frame where columns are features and rows are mapobjects
            as generated by
            :meth:`Classifier.load <tmlib.tools.base.Classfier.load>`
        labeled_mapobjects: Tuple[int]
            ID and assigned label for each selected
            :class:`Mapobject <tmlib.models.mapobject.Mapobject>`

        Returns
        -------
        pandas.DataFrame
            subset of `feature_data` for selected mapobjects with additional
            "label" column
        '''
        import ipdb; ipdb.set_trace()
        labeled_mapobjects = dict(labeled_mapobjects)
        ids = labeled_mapobjects.keys()
        labels = labeled_mapobjects.values()
        labeled_feature_data = feature_data[feature_data.index.isin(ids)].copy()
        labeled_feature_data['label'] = labels
        return labeled_feature_data

    def classify_supervised(self, feature_data, labels, method, n_fold_cv):
        '''Trains a classifier for labeled mapobjects based on
        `labeled_feature_data` and predicts labels for all mapobjects in
        `unlabeled_feature_data`.

        Parameters
        ----------
        feature_data: pandas.DataFrame
            feature values that should be used for classification
        labels: Dict[int, int]
            mapping of :class:`Mapobject <tmlib.models.mapobject.Mapobject>`
            ID to assigned label
        method: str
            method to use for classification
        n_fold_cv: int
            number of crossvalidation iterations (*n*-fold)

        Returns
        -------
        pandas.Series
            predicted labels for each entry in `feature_data`
        '''
        from sklearn.ensemble import RandomForestClassifier
        from sklearn.linear_model import SGDClassifier
        from sklearn.svm import SVC
        from sklearn.preprocessing import RobustScaler
        from sklearn.model_selection import GridSearchCV, KFold

        logger.info('perform classification using "%s" method', method)
        models = {
            'randomforest': {
                # NOTE: RF could be parallelized.
                'cls': RandomForestClassifier(n_jobs=1),
                # No scaling required for decision trees.
                'scaler': None,
                'search_space': {
                    # Number of trees.
                    'n_estimators': [3, 6, 12, 24],
                    # Number of leafs in the tree.
                    'max_depth': [3, 6, 12, None],
                    'min_samples_split': [2, 4, 8],
                    # TODO: this should rather be a user defined parameter
                    'class_weight': ['balanced', None]
                },
            },
            'svm': {
                'cls': SVC(cache_size=500, decision_function_shape='ovr'),
                # Scale to zero mean and unit variance
                'scaler': RobustScaler(quantile_range=(1.0, 99.0), copy=False),
                # Search optimal regularization parameters to control
                # model complexity.
                'search_space': {
                    'kernel': ['linear', 'rbf'],
                    'C': np.logspace(-5, 15, 10, base=2),
                    'gamma': np.logspace(-15, -3, 10, base=2)
                }
            },
            'logisticregression': {
                'cls': SGDClassifier(
                    loss='log', fit_intercept=False,
                    n_jobs=1, penalty='elasticnet'
                ),
                # Scale to zero mean and unit variance
                'scaler': RobustScaler(quantile_range=(1.0, 99.0), copy=False),
                # Search optimal regularization parameters to control
                # model complexity.
                'search_space': {
                    'alpha': np.logspace(-6, -1, 10),
                    'l1_ratio': np.linspace(0, 1, 10)
                }
            }
        }

        # TODO: We may want to include tpoint into labels mapping.
        train_index = feature_data.index.get_level_values('mapobject_id').isin(
            labels.keys()
        )
        X_train = feature_data.iloc[train_index]
        y = list()
        for i in X_train.index.get_level_values('mapobject_id'):
            y.append(labels[i])
        X_test = feature_data
        scaler = models[method]['scaler']
        if scaler:
            # Fit scaler on the entire dataset.
            scaler.fit(feature_data)
            X_train = scaler.transform(X_train)
            X_test = scaler.transform(X_test)
        clf = models[method]['cls']
        folds = KFold(n_splits=n_fold_cv)
        # TODO: Second, finer grid search
        gs = GridSearchCV(clf, models[method]['search_space'], cv=folds)
        logger.info('fit model')
        gs.fit(X_train, y)
        logger.info('predict labels')
        predictions = gs.predict(X_test)
        return pd.Series(predictions, index=feature_data.index)

    def classify_unsupervised(self, feature_data, k, method):
        '''Groups mapobjects based on `data` into `k` classes.

        Parameters
        ----------
        feature_data: pandas.DataFrame
            feature values
        k: int
            number of classes
        method: str
            model to use for clustering

        Returns
        -------
        pandas.Series
            label (class membership) for each entry in `feature_data`
        '''
        from sklearn.cluster import KMeans
        models = {
            'kmeans': KMeans
        }
        logger.info('perform clustering using "%s" method', method)
        clf = models[method](n_clusters=k)
        logger.info('fit model')
        clf.fit(feature_data)
        logger.info('predict labels')
        labels = clf.labels_
        return pd.Series(labels, index=feature_data.index)<|MERGE_RESOLUTION|>--- conflicted
+++ resolved
@@ -79,109 +79,6 @@
     `Caffe <http://caffe.berkeleyvision.org/>`_,
     `Keras <https://keras.io/>`_ or `TensorFlow <https://www.tensorflow.org/>`_.
     '''
-
-<<<<<<< HEAD
-    def _create_spark_session(self, tool_name):
-        '''Creates a Spark Session.'''
-        from pyspark.sql import SparkSession
-        session = SparkSession.builder.\
-            master(cfg.spark_master).\
-            appName(tool_name).\
-            getOrCreate()
-        session.sparkContext.setLogLevel('WARN')
-        return session
-
-    def _read_table(self, table, n_partitions, lower_bound, upper_bound):
-        '''Reads a SQL table for use with Apache Spark.
-
-        Parameters
-        ----------
-        table: str
-            name of the SQL table or aliased SQL query
-        n_partitions: int
-            number of partitions for parallel processing
-        lower_bound: int
-            value of lowest ID in `table`
-        upper_bound: int
-            value of highest ID in `table`
-
-        Returns
-        -------
-        pyspark.sql.DataFrame
-
-        Note
-        ----
-        Caches the :class:`DataFrame <pyspark.sql.DataFrame>` to speed up
-        computations.
-
-        '''
-        url = cfg.db_uri_spark.replace(
-            'tissuemaps', 'tissuemaps_experiment_%s' % self.experiment_id
-        )
-        df = self.spark.read.jdbc(
-            url=url, table=table, column='id',
-            lowerBound=lower_bound, upperBound=upper_bound,
-            numPartitions=n_partitions,
-        )
-        return df.cache()
-
-    @staticmethod
-    def _build_feature_values_query(mapobject_type_name, feature_name):
-        r = re.compile('^[\.a-zA-z0-9_-]+$')
-        if not r.match(mapobject_type_name):
-            raise ValueError(
-                'Argument "mapobject_type_name" may only contain alphanumeric '
-                'and the following special characters: [._-]'
-            )
-        if not r.match(feature_name):
-            raise ValueError(
-                'Argument "feature_name" may only contain alphanumeric '
-                'and the following special characters: [._-]'
-            )
-        # NOTE: the alias is required for compatibility with DataFrameReader
-        return '''
-            (SELECT v.value, v.mapobject_id, v.id FROM feature_values AS v
-            JOIN features AS f ON f.id=v.feature_id
-            JOIN mapobject_types AS t ON t.id=f.mapobject_type_id
-            WHERE f.name=\'{feature_name}\'
-            AND t.name=\'{mapobject_type_name}\'
-            ) AS t
-        '''.format(
-            mapobject_type_name=mapobject_type_name,
-            feature_name=feature_name
-        )
-
-    def load_feature_values(self, mapobject_type_name, feature_name):
-        '''Selects all values from table "feature_values" for mapobjects of
-        a given :class:`tmlib.models.MapbojectType` and
-        :class:`tmlib.models.Feature`.
-
-        Parameters
-        ----------
-        mapobject_type_name: str
-            name of the selected mapobject type
-        feature_name: str
-            name of a selected feature
-
-        Returns
-        -------
-        pyspark.sql.DataFrame
-            data frame with columns "mapobject_id" and "value" and
-            a row for each mapobject
-        '''
-        query = self._build_feature_values_query(
-            mapobject_type_name, feature_name
-        )
-        lower, upper = self._determine_bounds(mapobject_type_name, feature_name)
-        return self._read_table(
-            table=query, n_partitions=100, lower_bound=lower, upper_bound=upper,
-        )
-
-    def save_label_values(self, result_id, data):
-        '''Saves the generated label values in the corresponding database table.
-=======
-    __metaclass__ = _ToolMeta
->>>>>>> 572df32a
 
     __abstract__ = True
 
